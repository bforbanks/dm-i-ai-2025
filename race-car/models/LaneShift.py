import numpy as np
from typing import List, Tuple
from models.utilities.sensor_parser import SensorParser

class LaneShift:

    def __init__(self):
        height = 1200
        margins = 40
        usable_height = height - margins * 2
        self.lane_height = usable_height / 5
        
        self.car_dimensions = (360, 179)
        
        self.verbose = True

        # Starting lane is 3 (middle)
        self.lane = 3
        self.desired_lane = 3
        self.last_distance_front = None
        self.last_distance_side = {-1: None, 1: None}
        self.last_lane = 3

        self.ypos = 0 # Starting y postition
        self.yvelocity = 0 # Starting y velocity

        self.action_queue = []

        self.parser = SensorParser()  # Initialize the sensor parser

        # In general, front is 0 and reference point. Left is negative, right is positive. Also mostly for my own understanding of their weird namings.
        self.sensor_dict = {
                           0: "front",
                           1: "front_right_front",
                           2: "right_front",
                           3: "right_side_front",
                           4: "right_side",
                           5: "right_side_back",
                           6: "right_back",
                           7: "back_right_back",
                          -1: "front_left_front",
                          -2: "left_front",
                          -3: "left_side_front",
                          -4: "left_side",
                          -5: "left_side_back",
                          -6: "left_back",
                          -7: "back_left_back"
                           }

        # Number of initial lane shifts // only for testing purposes
        self.shifts = 0

        # Distances from car sensor to boundaries of car in a given lane. Number is sensor type,
        # first tuple is interval of one lane, second tuple is interval of the next lane.
        self.sensor_type_to_lane = {1: ((335, 840), (940, 950)),
                                    2: ((180, 470), (500, 770)),
                                    3: ((130, 360), (380, 600)),
                                    4: ((115, 145), (350, 360))}


        
        # Ordered from front to side, positive is right, negative is left
        self.sensor_to_type = {"front_right_front": 1, "front_left_front": -1, "back_left_back": -1, "back_right_back": 1,
                         "right_front": 2, "left_front": -2, "right_back": 2, "left_back": -2,
                         "right_side_front": 3, "left_side_front": -3, "right_side_back": 3, "left_side_back": -3,
                         "right_side": 4, "left_side": -4}

        self.type_to_sensor = {1: ["front_right_front", "back_right_back"],
                               -1: ["front_left_front", "back_left_back"],
                            2: ["right_front", "right_back", ],
                            -2: ["left_front", "left_back"],
                            3: ["right_side_front","right_side_back"],
                            -3: ["left_side_front", "left_side_back"],
                            4: ["right_side"],
                            -4: ["left_side"]}

        self.measurement_to_distance = 1.126567433995778 #  # Found by comparing measured distances to expected distances
        angle = 2*np.pi / 16  # 22.5 degrees, as per the original code
        self.sensor_type_to_angle = {sensor_type: np.sign(sensor_type) * (4 - abs(sensor_type)) * angle for sensor_type in self.type_to_sensor} 

        self.measured_lane_ypos = {1: -441.8, 2: -220.9, 3: 0, 4: 220.9, 5: 441.8, "UPPER_WALL": -559, "LOWER_WALL": 561} # Measured positions from 0
        
        self.lane_ypos = {1: -self.lane_height * 2, 2: -self.lane_height, 3: 0, 4: self.lane_height, 5: self.lane_height * 2,
                          "UPPER_WALL": self.measured_lane_ypos["UPPER_WALL"] * self.measurement_to_distance, "LOWER_WALL": self.measured_lane_ypos["LOWER_WALL"]} # Expected positions from 0

        self.aborting = False # Indicates whether the car has stopped an action to not die
        

    # _____________________________________________________Functions that update internal state tracking_____________________________________________________

    def reset(self):
        """Reset the internal state of the car."""
        self.lane = 3
        self.desired_lane = 3
        self.last_distance_front = None
        self.ypos = 0
        self.yvelocity = 0
        self.action_queue.clear()
        self.shifts = 0


    def update_ypos(self, state) -> None:
        self.ypos += state["velocity"]["y"]

    def determine_velocity_front(self, state: dict) -> float | None:
        """"Returns the volocity of the car in front based on the front sensor reading."""
        current_distance = state["sensors"]["front"]
        measured_velocity = (current_distance - self.last_distance_front) if (self.last_distance_front and current_distance) else None
        self.last_distance_front = current_distance
        
        return measured_velocity
    
    def determine_velocity_side(self, state: dict, direction: int) -> float | None:
        """Returns the measured velocity of the car one lane to the side based on forward type 1 sensor reading."""

        sensor = self.sensor_dict[direction]

        interval = self.sensor_type_to_lane[abs(direction)]
        if state["sensors"][sensor] and not interval[0][0] <= state["sensors"][sensor] <= interval[0][1]:
            self.last_distance_side[direction] = None
            return None

        angle = self.sensor_type_to_angle[direction]
        current_distance = np.sin(angle) * state["sensors"][sensor] if state["sensors"][sensor] else None
        measured_velocity = (current_distance - self.last_distance_side[direction]) if (self.last_distance_side[direction] and current_distance) else None
        self.last_distance_side = {direction: current_distance, -direction: None}

        return measured_velocity
        


    def detect_car_in_neighboring_lane(self, state: dict) -> dict[str, bool]:
        """
        Detects if there is a car in the neighboring lane based on the sensor readings.

        Returns a dictionary with keys "right_1", "right_2", "left_1", "left_2".
        
        If the correspronding lane distance is out of map, value is False.
        """
        val_to_str = {1: "right_1", 2: "right_2", -1: "left_1", -2: "left_2"}
        lanes = {"right_1": False, "right_2": False, "left_1": False, "left_2": False}
        
        for sensor_type in self.type_to_sensor:
            for sensor in self.type_to_sensor[sensor_type]:
                if not state["sensors"][sensor] or sensor not in [self.sensor_dict[i] for i in range(-6, 7) if i != 0]:
                    continue
                I1, I2 = self.sensor_type_to_lane[abs(sensor_type)]
                if I1[0] <= state["sensors"][sensor] <= I1[1]:
                    lanes[val_to_str[int(np.sign(sensor_type))]] = True
                elif I2[0] <= state["sensors"][sensor] <= I2[1]:
                    lanes[val_to_str[int(np.sign(sensor_type)) * 2]] = True

        diff = self.lane - 3
        for i in range(1, abs(diff)+1):
            lanes[val_to_str[int(np.sign(diff) * (3-i))]] = False

        return lanes

    def safe_to_shift(self, state: dict, direction, v0: float | None, a = 0.05) -> bool:
        """
        Checks if it is safe to shift lanes in the given direction. (OBS: only checks front atm, shift direction is hence not used)
        """
        # If we don't see a car, it is safe to shift (but we will in reality never shift if we don't see a car)
        if not state["sensors"]["front"]:
            return True
        # If can not yet determine velocity, but spot a car, assume it is not safe
        if not v0: 
            return False
        if v0 > 0:
            return True

        v0 = -1*v0 # The car is coming towards us
        
        d = max(0, state["sensors"]["front"] - 250) # Distance to front car (measured in pixels), 250 could be the sweet spot, 300 is safer

        # Determine ticks to collision assuming a = 0.05 – true mean is 0, but set to 0.05 kind of arbitrarily to manage risk
        ticks_to_collision = (-(2/a * v0 - 1) + np.sqrt((2/a * v0 - 1)**2 + 8 * d / a)) / 2
        
        return ticks_to_collision > 45
        
    def closest_lane(self):
        """Returns the closest lane to the car's current y-position."""
        closest_lane = min(self.lane_ypos, key=lambda x: abs(self.lane_ypos[x] - self.ypos))
        
        return closest_lane

    def actions_left(self) -> int:
        """Returns the number of actions left in the action queue."""
        return len(self.action_queue)

    def ticks_to_collision(self, state: dict, v0, a = 0.05, direction = "front") -> float | None:
        if not state["sensors"][direction]:
            return None
        # If can not yet determine velocity, but spot a car, assume it is not safe
        if not v0:
            return None
        angle = np.pi/2 if direction == "front" else self.sensor_type_to_angle[self.sensor_to_type[direction]]
        v0 = max(0, -1*v0) # The car is coming towards us
        d = max(0, np.sin(angle) * state["sensors"][direction] - 250) # Distance to front car (measured in pixels), 250 could be the sweet spot, 300 is safer
        # Determine ticks to collision assuming a = 0.05 – true mean is 0, but set to 0.05 kind of arbitrarily to manage risk
        return (-(2/a * v0 - 1) + np.sqrt((2/a * v0 - 1)**2 + 8 * d / a)) / 2


    # _____________________________________________________Functions that define larger action sequences_____________________________________________________

    def queue_actions_to_position(self, distance: float | str, v0, brake = True) -> None:
        """Generates a list of actions to move the car to a specific y-position.
        Args: 
            distance (float | str): The distance to move. If a string, it should be "right" or "left", corresponding to a lane shift.
            v0 (float): The initial velocity of the car.
            brake (bool): Whether to apply brakes or not (resulting in final velocity = 0). Default is True. 
        """

        if isinstance(distance, str):
            distance = 224 if distance == "right" else -224

        if distance > 0:    
            break_time = np.sqrt(10 * distance + 50 * v0**2 + 5 * v0)
            break_after = -10 * v0 + break_time
            if np.isnan(break_time):
                print("WARNING: Yo you're asking too much of me here, I can't break that fast. I'll just do nothing")
                return
            break_after = round(break_after)
            break_time = round(v0/0.1) +break_after

        elif distance < 0:
            break_time = np.sqrt(50*v0**2 - 5*v0 - 10*distance)
            break_after = break_time + 10*v0
            if np.isnan(break_time):
                print("WARNING: Yo you're asking too much of me here, I can't break that fast. I'll just do nothing")
                return
            break_after = round(break_after)
            break_time = round(-v0/0.1) +break_after

        else:
            print("WARNING: Was asked to move a distance of 0, idk why man you might as well not ask but I'll do nothing")
        
        action_dict = {-1: "STEER_LEFT", 0: "NOTHING", 1: "STEER_RIGHT"}
        
        abs_distance, direction = abs(distance), np.sign(distance)



        # b = 20*v0 - 1; c = -20 * abs_distance
        # if brake:
        #     c /= 2
        
        # Quadratic equation to determine the number of ticks needed to reach the target distance
        # Derived from the discrete time difference equations with constant acceleration (x_{t+1} = x_t + v_t, v_{t+1} = v_t + a: a = 0.1)
<<<<<<< HEAD
        # ticks = int((-b + np.sqrt(b**2 - 4*c)) / 2)
        actions = [action_dict[direction]]*round(break_after) + [action_dict[-direction]]*round(break_time)
        self.desired_lane = self.lane + int(direction) #TODO What if you're not desiring to go one line only? 
        # print(f"DICIDED TO GO {'LEFT' if direction < 0 else 'RIGHT'} to lane {self.lane}, ticks needed: {ticks * (1 * brake)}")
=======
        ticks = int((-b + np.sqrt(b**2 - 4*c)) / 2)
        actions = [action_dict[direction]]*ticks + [action_dict[-direction]]*(ticks * brake)
        
        self.last_lane = self.lane
        self.desired_lane = min(self.lane_ypos, key=lambda x: abs(self.lane_ypos[x] - (self.ypos + distance)))
        
>>>>>>> efba7f64
        self.action_queue.extend(actions)
    
    def get_to_lane(self, lane: int, state: dict, brake = True) -> None:
        self.desired_lane = lane
        self.last_lane = self.lane
        self.queue_actions_to_position(self.lane_ypos[lane] - self.ypos, state["velocity"]["y"], brake = True)
        
    
    def get_to_closest_lane(self, state: dict, brake = True) -> None:
        """Queues actions to move the car to the closest lane based on its current y-position."""
        closest_lane = self.closest_lane()
        if self.verbose: print(f"Closest lane to y-position {self.ypos} is {closest_lane} with y-position {self.lane_ypos[closest_lane]}")
        self.last_lane = self.lane
        self.desired_lane = closest_lane
        self.get_to_lane(closest_lane, state, brake=brake)
    

    def stand_still(self, state: dict) -> bool:
        drift = self.lane_ypos[self.lane] - self.ypos
        if abs(drift) > 10 and np.sign(state["velocity"]["y"]) == -np.sign(drift):  # If the car is not in the lane, steer towards the lane
            self.get_to_closest_lane(state, brake = True)
            return True
    

    # ______________________________________________________________Functions that handle actions______________________________________________________________
    
    def queue_action(self, action: str | List) -> None:
        """Queue an action to be executed later."""
        if isinstance(action, list):
            self.action_queue.extend(action)
        elif action in ["STEER_LEFT", "STEER_RIGHT", "ACCELERATE", "DECELERATE", "NOTHING"]:
            self.action_queue.append(action)
        else:
            raise ValueError(f"Invalid action: {action}. Must be one of ['STEER_LEFT', 'STEER_RIGHT', 'ACCELERATE', 'DECELERATE', 'NOTHING'].")

    def pop_next_action(self) -> List[str]:
        """Return the next action in the action queue, or "NOTHING" if the queue is empty."""
        return [self.action_queue.pop(0)] if self.action_queue else ["NOTHING"]

    def clear_action_queue(self) -> None:
        """Clear the action queue, and sets the aborting flag to True."""
        
        if self.verbose: print("Clearing action queue")
        
        self.action_queue.clear()
        


    # ______________________________________________________________________Decision logic______________________________________________________________________

    def return_action(self, state: dict) -> List[str]:
        """Logic for determining the next action based on the current state of the environment."""
        # For repeated runs, reset the internal state (ONLY FOR TESTING PURPOSES)
        NPC_car_y_coordinate_ranges = [(62-510,241), (286-510,465-510), (510-510,689-510), (734-510,913-510), (958-510,1137-510)]
        if not state["distance"]:
            self.reset()

        
        
        # Running internal state updates
        self.lane = self.closest_lane()  # Update the lane based on the current y-position
        # current_front_velocity = parse[self.lane - 1]["velocity"]
        current_front_velocity = self.determine_velocity_front(state)
        collision_time_front = self.ticks_to_collision(state, current_front_velocity)
        
        self.update_ypos(state)
        parse = self.parser.parse_sensors(state, self.ypos)
        # print(parse[self.lane]["x"], self.ypos)
        # if not self.actions_left() and state["velocity"]["y"] != 0:
        #     self.queue_action("STEER_RIGHT" if state["velocity"]["y"] < 0 else "STEER_LEFT")
        #     return self.pop_next_action()
        
        # if self.action_queue:
        #     print(f"Action: {self.action_queue[0]}, Lane: {self.lane}, Y-pos: {self.ypos}, Front velocity: {current_front_velocity}, Distance to front: {state['sensors']['front']}, ABORTING: {self.aborting}")


        # Safety logic
        # if self.aborting:
        #     self.aborting = False

        #     self.get_to_closest_lane(state, brake = True)
            
            # if current_front_velocity and current_front_velocity < 0:
            #     self.clear_action_queue()
            #     self.queue_action("DECELERATE")
            #     return self.pop_next_action()

            
        
        if collision_time_front and self.desired_lane == self.lane and not self.aborting:
            if self.actions_left() + 0 > collision_time_front:
                print(f"Collision time front: {collision_time_front}, actions left: {self.actions_left()}")
                if self.verbose: print("Call 1")
                self.aborting = True
                self.clear_action_queue()
                
                self.get_to_lane(self.last_lane, state, brake = True)


        elif self.desired_lane != self.lane and not self.aborting:
            # current_side_velocity = self.determine_velocity_side(state, self.desired_lane - self.lane)
            current_side_velocity = parse[self.desired_lane - 1]["velocity"]
            collision_time_side = self.ticks_to_collision(state, current_side_velocity, direction=self.sensor_dict[self.desired_lane - self.lane])
            if (collision_time_side and self.actions_left() + 200 > collision_time_side) and self.desired_lane != self.lane:
                self.aborting = True
                
                if self.verbose: print("Call 2")
                self.clear_action_queue()
                self.get_to_lane(self.last_lane, state, brake = True)
                # self.action_queue = self.action_queue[:self.actions_left() // 2]
                # self.queue_action(["DECELERATE"]*100)

                # self.queue_action("DECELERATE")
    
        
        # if self.actions

        if self.aborting and not (-1 < state["velocity"]["y"] < 1):
            if self.verbose: print("Call 8")
            self.aborting = False
            self.clear_action_queue()

            # self.queue_action(["DECELERATE"]*100)

        if self.action_queue:
            return self.pop_next_action()
        
        # ACTION QUEUE LOGIC FROM HERE ______________________________________________________________________

        # Kill the car to hide score
        # if state["distance"] > 23000:
        #     self.queue_action(["STEER_LEFT"]*1000)
        #     return self.pop_next_action()
        
        
        if not state["sensors"]["front"]:
            
            
            if not self.stand_still(state):
                self.queue_action(["ACCELERATE"])  # Accelerate if no car in front
            return self.pop_next_action()


        # Determine whether the car can see a car in neighboring lanes
        if self.lane < 5:
            right_1 = True if parse[self.lane]["x"] and parse[self.lane]["x"] > -400 else False
        else:
            right_1 = True
        if self.lane > 1:
            left_1 = True if parse[self.lane - 2]["x"] and parse[self.lane - 2]["x"] > -400 else False
        else:
            left_1 = True
        # print(f"{parse[self.lane]['x']}, lane: {self.lane}, {not parse[self.lane]['x']}")

        # if not self.safe_to_shift(state=state, direction=None, v0=current_front_velocity, a = 0.05):
        #     # print("not self.safe_to_shift")
        #     self.queue_action("DECELERATE")
        #     return self.pop_next_action()


        

        # i.e. "See car, go: nono"
        if (not collision_time_front or collision_time_front > 50):
            if left_1 and not right_1 and self.lane < 5:
                if self.verbose: print("Call 3", f"{self.lane}, {left_1}, {right_1}")
                self.get_to_lane(self.lane + 1, state)
                # self.queue_actions_to_position("right", state["velocity"]["y"])

                print(f"DECIDED TO GO RIGHT, as left_1 is {left_1} and right_1 is {right_1}, lane: {self.lane}")
                return self.pop_next_action()

            if right_1 and not left_1 and self.lane > 1:
                if self.verbose: print(f"Call 4. self.lane: {self.lane}")
                self.get_to_lane(self.lane - 1, state)
                # self.queue_actions_to_position("left", state["velocity"]["y"])

                return self.pop_next_action()
            
        if right_1 and left_1:
            if self.verbose: print(f"Call 5, {(right_1, left_1)}")
            
            self.stand_still(state)

            # self.queue_action("DECELERATE")

            # print(f"DECIDED TO DECELERATE, as left_1 is {left_1} and right_1 is {right_1}, lane: {self.lane}")
            return self.pop_next_action()

        
        unsafe = right_1 if self.lane < 4 else left_1
        if unsafe:
            if self.verbose: print("Call 6", f"{(right_1, left_1, self.lane < 4)}")
            self.queue_action("DECELERATE")
            return self.pop_next_action()

        if self.verbose: print(f"Call 7, {(right_1, left_1)}")
        
        self.get_to_lane(1 + self.lane if self.lane == 3 else np.sign(3 - self.lane) + self.lane, state, True) # If both directions seem good, go towards the middle
        # self.queue_actions_to_position(224 if self.lane == 3 else np.sign(3 - self.lane) * 224, state["velocity"]["y"], True) # Cool way of writing "go towards the middle lane (right if you're already in the middle)"
        return self.pop_next_action()<|MERGE_RESOLUTION|>--- conflicted
+++ resolved
@@ -247,19 +247,11 @@
         
         # Quadratic equation to determine the number of ticks needed to reach the target distance
         # Derived from the discrete time difference equations with constant acceleration (x_{t+1} = x_t + v_t, v_{t+1} = v_t + a: a = 0.1)
-<<<<<<< HEAD
         # ticks = int((-b + np.sqrt(b**2 - 4*c)) / 2)
         actions = [action_dict[direction]]*round(break_after) + [action_dict[-direction]]*round(break_time)
-        self.desired_lane = self.lane + int(direction) #TODO What if you're not desiring to go one line only? 
-        # print(f"DICIDED TO GO {'LEFT' if direction < 0 else 'RIGHT'} to lane {self.lane}, ticks needed: {ticks * (1 * brake)}")
-=======
-        ticks = int((-b + np.sqrt(b**2 - 4*c)) / 2)
-        actions = [action_dict[direction]]*ticks + [action_dict[-direction]]*(ticks * brake)
-        
         self.last_lane = self.lane
         self.desired_lane = min(self.lane_ypos, key=lambda x: abs(self.lane_ypos[x] - (self.ypos + distance)))
-        
->>>>>>> efba7f64
+        # print(f"DICIDED TO GO {'LEFT' if direction < 0 else 'RIGHT'} to lane {self.lane}, ticks needed: {ticks * (1 * brake)}")
         self.action_queue.extend(actions)
     
     def get_to_lane(self, lane: int, state: dict, brake = True) -> None:
