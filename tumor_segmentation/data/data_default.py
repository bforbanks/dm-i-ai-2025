import torch
import lightning.pytorch as pl
from torch.utils.data import Dataset, DataLoader
import numpy as np
import cv2
from pathlib import Path
from typing import List, Tuple, Optional
from sklearn.model_selection import train_test_split
import albumentations as A
from albumentations.pytorch import ToTensorV2


class TumorSegmentationDataset(Dataset):
    """
    Dataset for tumor segmentation with support for both patient and control data.

    Patient data: Images with tumor masks
    Control data: Images without tumors (all zeros masks)
    """

    def __init__(
        self,
        image_paths: List[str],
        mask_paths: List[str],
        control_paths: List[str] = None,
        transform=None,
    ):
        self.image_paths = image_paths
        self.mask_paths = mask_paths
        self.control_paths = control_paths or []
        self.transform = transform

        # Combine patient and control data
        self.all_images = image_paths + self.control_paths
        self.all_masks = mask_paths + [None] * len(
            self.control_paths
        )  # Controls have no tumors

        print(
            f"Dataset initialized with {len(image_paths)} patient images and {len(self.control_paths)} control images"
        )

    def __len__(self):
        return len(self.all_images)

    def __getitem__(self, idx):
        # Load image as grayscale for single-channel input
        img_path = self.all_images[idx]
        image = cv2.imread(img_path, cv2.IMREAD_GRAYSCALE)

        # Load mask
        mask_path = self.all_masks[idx]
        if mask_path is not None:
            mask = cv2.imread(mask_path, cv2.IMREAD_GRAYSCALE)
            mask = (mask > 0).astype(np.uint8)  # Binary mask
        else:
            # Control image - no tumor
            mask = np.zeros((image.shape[0], image.shape[1]), dtype=np.uint8)

        # Apply transformations
        if self.transform:
            augmented = self.transform(image=image, mask=mask)
            image = augmented["image"]
            mask = augmented["mask"]

        # Convert mask to float (already binary 0/1, no need to divide by 255)
        mask = mask.float() if torch.is_tensor(mask) else mask.astype(np.float32)

        # Ensure mask has correct shape [C, H, W] for PyTorch
        if torch.is_tensor(mask):
            if len(mask.shape) == 2:  # [H, W]
                mask = mask.unsqueeze(0)  # [1, H, W]
        else:
            if len(mask.shape) == 2:  # [H, W]
                mask = mask[np.newaxis, ...]  # [1, H, W]

        return image, mask


def get_augmentations_transforms(image_size: int = 256):
    """
    Get comprehensive training augmentations for tumor segmentation.

    These augmentations help the model become more robust to:
    - Lighting variations (brightness, contrast, gamma)
    - Noise and blur
    - Geometric variations (rotation, scaling, shifting)
    - Grid distortion and elastic deformation
    - Small occlusions (cutout)

    All transforms are applied consistently to both image and mask.
    """
    return A.Compose(
        [
            A.Resize(image_size, image_size),
            A.OneOf(
                [
                    A.RandomBrightnessContrast(
                        brightness_limit=0.2, contrast_limit=0.2, p=1.0
                    ),
                    A.RandomGamma(gamma_limit=(80, 120), p=1.0),
                ],
                p=0.4,
            ),
            A.OneOf(
                [
                    A.GaussNoise(var_limit=(10.0, 50.0), p=1.0),
                    A.GaussianBlur(blur_limit=(3, 5), p=1.0),
                ],
                p=0.3,
            ),
            A.ShiftScaleRotate(
                shift_limit=0.05,  # 5% shift
                scale_limit=0.1,  # 10% zoom
                rotate_limit=5,  # max ±5 degrees
                border_mode=0,  # constant padding
                p=0.3,
            ),
            A.OneOf(
                [
                    A.GridDistortion(num_steps=5, distort_limit=0.05, p=1.0),
                    A.ElasticTransform(alpha=1.0, sigma=50.0, alpha_affine=10.0, p=1.0),
                ],
                p=0.2,
            ),
            # Convert to float32 and normalize to [0-1] range for neural networks
            # Single channel (grayscale) normalization
            A.Normalize(mean=[0.0], std=[1.0], max_pixel_value=255.0),
            ToTensorV2(),
        ]
    )


def get_standard_transforms(image_size: int = 256):
    """
    Get validation transforms (no augmentation, only preprocessing).
    """
    return A.Compose(
        [
            A.Resize(image_size, image_size),
            # Convert to float32 and normalize to [0-1] range for neural networks
            # Single channel (grayscale) normalization
            A.Normalize(mean=[0.0], std=[1.0], max_pixel_value=255.0),
            ToTensorV2(),
        ]
    )


def get_transforms(augmentation: bool = True, image_size: int = 256):
    """
    Get data augmentation transforms.

    Args:
        is_training: Whether to apply training augmentations
        image_size: Target image size

    Returns:
        Albumentations transform pipeline
    """
<<<<<<< HEAD
    if is_training:
        return A.Compose(
            [
                A.Resize(image_size, image_size),
                A.HorizontalFlip(p=0.5),
                A.VerticalFlip(p=0.3),
                A.RandomRotate90(p=0.3),
                A.OneOf(
                    [
                        A.RandomBrightnessContrast(p=0.5),
                        A.RandomGamma(p=0.5),
                    ],
                    p=0.3,
                ),
                A.OneOf(
                    [
                        A.GaussNoise(p=0.5),
                        A.GaussianBlur(p=0.5),
                    ],
                    p=0.2,
                ),
                A.Normalize(mean=[0.485, 0.456, 0.406], std=[0.229, 0.224, 0.225]),
                ToTensorV2(),
            ]
        )
=======
    if augmentation:
        return get_augmentations_transforms(image_size)
>>>>>>> 7d8abf8c
    else:
        return get_standard_transforms(image_size)


class TumorSegmentationDataModule(pl.LightningDataModule):
    """
    PyTorch Lightning DataModule for tumor segmentation.

    Handles:
    - Loading patient and control data
    - Train/validation split
    - Data augmentation
    - Dataloader creation
    """

    def __init__(
        self,
        data_dir: str = "data",
        batch_size: int = 16,
        num_workers: int = 4,
        image_size: int = 256,
        val_split: float = 0.2,
        random_state: int = 42,
        augmentation: bool = True,
    ):
        super().__init__()
        self.save_hyperparameters()

        self.data_dir = Path(data_dir)
        self.batch_size = batch_size
        self.num_workers = num_workers
        self.image_size = image_size
        self.val_split = val_split
        self.random_state = random_state
        self.augmentation = augmentation
        # Data paths
        self.train_dataset = None
        self.val_dataset = None

    def setup(self, stage: Optional[str] = None):
        """Load and split data"""
        print(f"Loading data from {self.data_dir}...")

        # Load data paths
        patient_images, patient_masks, control_images = self._load_data_paths()

        print(
            f"Found {len(patient_images)} patient images and {len(control_images)} control images"
        )

        # Create balanced train/validation split
        train_imgs, val_imgs, train_masks, val_masks, train_controls, val_controls = (
            self._create_balanced_split(patient_images, patient_masks, control_images)
        )

        # Create datasets
        self.train_dataset = TumorSegmentationDataset(
            train_imgs,
            train_masks,
            train_controls,
            transform=get_transforms(
                augmentation=self.augmentation, image_size=self.image_size
            ),
        )

        self.val_dataset = TumorSegmentationDataset(
            val_imgs,
            val_masks,
            val_controls,
            transform=get_transforms(augmentation=False, image_size=self.image_size),
        )

        print(f"Train set: {len(self.train_dataset)} samples")
        print(f"Validation set: {len(self.val_dataset)} samples")

    def _create_balanced_split(self, patient_images, patient_masks, control_images):
        """
        Create a balanced train/validation split ensuring equal distribution of patient/control samples.

        Strategy:
        1. Balance the overall dataset first by limiting the larger class
        2. Then split both train and validation sets to maintain balance
        3. Ensure both sets have approximately 50/50 patient/control distribution
        """
        available_patients = len(patient_images)
        available_controls = len(control_images)

        print(
            f"Original data: {available_patients} patients, {available_controls} controls"
        )

        # Balance the dataset by limiting to the smaller class size
        # This prevents class imbalance in both training and validation
        balanced_size = min(available_patients, available_controls)

        print(f"Balancing dataset to {balanced_size} samples per class to prevent bias")

        # Randomly sample to balance classes
        if available_patients > balanced_size:
            # Too many patients, sample subset
            patient_indices = np.random.RandomState(self.random_state).choice(
                available_patients, balanced_size, replace=False
            )
            balanced_patient_images = [patient_images[i] for i in patient_indices]
            balanced_patient_masks = [patient_masks[i] for i in patient_indices]
        else:
            balanced_patient_images = patient_images
            balanced_patient_masks = patient_masks

        if available_controls > balanced_size:
            # Too many controls, sample subset
            control_indices = np.random.RandomState(self.random_state).choice(
                available_controls, balanced_size, replace=False
            )
            balanced_control_images = [control_images[i] for i in control_indices]
        else:
            balanced_control_images = control_images

        # Now split the balanced data
        # Split patients
        train_imgs, val_imgs, train_masks, val_masks = train_test_split(
            balanced_patient_images,
            balanced_patient_masks,
            test_size=self.val_split,
            random_state=self.random_state,
        )

        # Split controls
        train_controls, val_controls = train_test_split(
            balanced_control_images,
            test_size=self.val_split,
            random_state=self.random_state,
        )

        # Print final distribution
        total_train = len(train_imgs) + len(train_controls)
        total_val = len(val_imgs) + len(val_controls)

        print(
            f"Final Training split: {len(train_imgs)} patients, {len(train_controls)} controls"
        )
        print(
            f"Training distribution: {len(train_imgs) / total_train * 100:.1f}% patients, {len(train_controls) / total_train * 100:.1f}% controls"
        )
        print(
            f"Final Validation split: {len(val_imgs)} patients, {len(val_controls)} controls"
        )
        print(
            f"Validation distribution: {len(val_imgs) / total_val * 100:.1f}% patients, {len(val_controls) / total_val * 100:.1f}% controls"
        )

        return (
            train_imgs,
            val_imgs,
            train_masks,
            val_masks,
            train_controls,
            val_controls,
        )

    def _load_data_paths(self) -> Tuple[List[str], List[str], List[str]]:
        """Load paths to images and masks"""
        # Patient images and masks
        patient_img_dir = self.data_dir / "patients" / "imgs"
        patient_mask_dir = self.data_dir / "patients" / "labels"

        patient_images = sorted(list(patient_img_dir.glob("*.png")))
        patient_masks = []

        for img_path in patient_images:
            # Find corresponding mask
            img_name = img_path.stem
            mask_name = img_name.replace("patient_", "segmentation_") + ".png"
            mask_path = patient_mask_dir / mask_name

            if mask_path.exists():
                patient_masks.append(str(mask_path))
            else:
                patient_masks.append(None)

        # Control images (no tumors)
        control_img_dir = self.data_dir / "controls" / "imgs"
        control_images = sorted(list(control_img_dir.glob("*.png")))

        return (
            [
                str(p)
                for p in patient_images
                if patient_masks[patient_images.index(p)] is not None
            ],
            [m for m in patient_masks if m is not None],
            [str(p) for p in control_images],
        )

    def train_dataloader(self):
        """Training dataloader"""
        return DataLoader(
            self.train_dataset,
            batch_size=self.batch_size,
            shuffle=True,
            num_workers=self.num_workers,
            pin_memory=torch.cuda.is_available(),
        )

    def val_dataloader(self):
        """Validation dataloader"""
        return DataLoader(
            self.val_dataset,
            batch_size=self.batch_size,
            shuffle=False,
            num_workers=self.num_workers,
            pin_memory=torch.cuda.is_available(),
        )<|MERGE_RESOLUTION|>--- conflicted
+++ resolved
@@ -157,36 +157,8 @@
     Returns:
         Albumentations transform pipeline
     """
-<<<<<<< HEAD
-    if is_training:
-        return A.Compose(
-            [
-                A.Resize(image_size, image_size),
-                A.HorizontalFlip(p=0.5),
-                A.VerticalFlip(p=0.3),
-                A.RandomRotate90(p=0.3),
-                A.OneOf(
-                    [
-                        A.RandomBrightnessContrast(p=0.5),
-                        A.RandomGamma(p=0.5),
-                    ],
-                    p=0.3,
-                ),
-                A.OneOf(
-                    [
-                        A.GaussNoise(p=0.5),
-                        A.GaussianBlur(p=0.5),
-                    ],
-                    p=0.2,
-                ),
-                A.Normalize(mean=[0.485, 0.456, 0.406], std=[0.229, 0.224, 0.225]),
-                ToTensorV2(),
-            ]
-        )
-=======
     if augmentation:
         return get_augmentations_transforms(image_size)
->>>>>>> 7d8abf8c
     else:
         return get_standard_transforms(image_size)
 
