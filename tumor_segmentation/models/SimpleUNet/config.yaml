model:
  class_path: models.SimpleUNet.model.SimpleUNet
  init_args:
<<<<<<< HEAD
    bce_loss_weight: 1.0
=======
    bce_loss_weight: 0.4
>>>>>>> 79b8819c
<|MERGE_RESOLUTION|>--- conflicted
+++ resolved
@@ -1,8 +1,4 @@
 model:
   class_path: models.SimpleUNet.model.SimpleUNet
   init_args:
-<<<<<<< HEAD
-    bce_loss_weight: 1.0
-=======
-    bce_loss_weight: 0.4
->>>>>>> 79b8819c
+    bce_loss_weight: 0.4