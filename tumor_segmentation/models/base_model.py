--- conflicted
+++ resolved
@@ -269,12 +269,8 @@
         Returns:
             Binary segmentation mask (H, W, 3) with values 0-255 (RGB format with identical channels)
         """
-<<<<<<< HEAD
         # NOTE: Output is already sigmoid-applied from the model
         # making thresholding ineffective and training unstable
-=======
-        # Apply sigmoid to get probabilities
->>>>>>> 7d8abf8c
         prob = output
 
         # Convert to numpy and remove batch/channel dimensions
